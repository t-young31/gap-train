--- conflicted
+++ resolved
@@ -150,8 +150,6 @@
 
         return run_gpaw(self, max_force)
 
-<<<<<<< HEAD
-=======
     def run_orca(self, max_force=None, n_cores=None):
         """Run an ORCA calculation on this configuration"""
         from gaptrain.calculators import run_orca, GTConfig
@@ -160,7 +158,6 @@
         return run_orca(self, n_cores=n_cores if n_cores is not None
                         else GTConfig.n_cores)
 
->>>>>>> caae34b0
     def print_gro_file(self, system):
         filename = 'input.gro'
         with open(filename, 'w') as f:
