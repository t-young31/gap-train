--- conflicted
+++ resolved
@@ -330,15 +330,6 @@
         if not os.path.exists(filename):
             raise ex.LoadingFailed(f'XYZ file for {self.name} did not exist')
 
-<<<<<<< HEAD
-        if system is None and any(prm is None for prm in (box, charge, mult)):
-            raise ex.LoadingFailed('Configurations must be loaded with either '
-                                   'a system or box, charge & multiplicity')
-        else:
-            box, charge, mult = system.box, system.charge, system.mult
-
-=======
->>>>>>> cd76b1e2
         lines = open(filename, 'r').readlines()
 
         # Number of atoms should be the first item in the file
@@ -561,8 +552,6 @@
         logger.info(f'Truncated on forces to {len(self._list)}')
         return None
 
-<<<<<<< HEAD
-=======
     def remove_highest_e(self, n):
         """
         Remove the highest energy n configurations from this set
@@ -587,23 +576,15 @@
         self._list = [self._list[i] for i in idxs[:-n]]
         return None
 
->>>>>>> cd76b1e2
     def truncate(self, n, method='random', **kwargs):
         """
         Truncate this set of configurations to a n configurations
 
         :param n: (int) Number of configurations to truncate to
-<<<<<<< HEAD
-        :param method: (str)
-        :param kwargs: ensemble (gaptrain.gap.GAPEnsemble)
-        """
-        implemented_methods = ['random', 'cur', 'ensemble']
-=======
         :param method: (str) Name of the method to use
         :param kwargs: ensemble (gaptrain.gap.GAPEnsemble)
         """
         implemented_methods = ['random', 'cur', 'ensemble', 'higher']
->>>>>>> cd76b1e2
 
         if method.lower() not in implemented_methods:
             raise NotImplementedError(f'Methods are {implemented_methods}')
@@ -636,12 +617,9 @@
             # argsort sorts from smallest->largest so take the last n values
             self._list = [self._list[i] for i in np.argsort(errors)[-n:]]
 
-<<<<<<< HEAD
-=======
         if method.lower() == 'higher':
             return self.remove_highest_e(n=len(self) - n)
 
->>>>>>> cd76b1e2
         return None
 
     def __init__(self, *args, name='data'):
