import gaptrain as gt
from gaptrain.log import logger
import gaptrain.exceptions as ex
from autode.input_output import xyz_file_to_atoms
from autode.atoms import Atom
from multiprocessing import Pool
from copy import deepcopy
from time import time
import numpy as np
import os


class Configuration:

    def ase_atoms(self):
        """Get ASE atoms from this configuration"""
        from ase import Atoms
        return Atoms(symbols=[atom.label for atom in self.atoms],
                     positions=[atom.coord for atom in self.atoms],
                     pbc=True,
                     cell=self.box.size)

    def all_atoms_in_box(self):
        """Are all the atoms in the box?

        :return: (bool)
        """
        coords = self.coordinates()
        max_xyz = np.max(coords, axis=0)
        # The maximum x, y, z values nee dto be smaller than the box and all >0
        return max(max_xyz - self.box.size) < 0 and np.min(coords) > 0.0

    def add_perturbation(self, sigma=0.05, max_length=0.2):
        """Add a random perturbation to all atoms in the configuration

        ----------------------------------------------------------------------
        :param sigma: (float) Variance of the normal distribution used to
                      generate displacements in Å

        :param max_length: (float) Maximum length of the random displacement
                           vector in Å
        """
        logger.info(f'Displacing all atoms in the system using a random '
                    f'displacments from a normal distribution:\n'
                    f'σ        = {sigma} Å\n'
                    f'max(|v|) = {max_length} Å')

        for atom in self.atoms:

            # Generate random vectors until one has length < threshold
            while True:
                vector = np.random.normal(loc=0.0, scale=sigma, size=3)

                if np.linalg.norm(vector) < max_length:
                    atom.translate(vector)
                    break

        return None

    def coordinates(self):
        """
        Atomic positions for this configuration

        :return: (np.ndarray) matrix of coordinates shape = (n, 3)
        """
        return np.array([atom.coord for atom in self.atoms])

    def copy(self):
        return deepcopy(self)

    def wrap(self, max_wraps=100):
        """
        Wrap all the atoms into the box

        :param max_wraps: (int) Maximum number of recursive calls
        """
        logger.info('Wrapping all atoms back into the box')

        if self.all_atoms_in_box():
            logger.info('All atoms in the box - nothing to be done')
            return None

        for atom in self.atoms:
            for i, _ in enumerate(['x', 'y', 'z']):

                # Atom is not in the upper right octant of 3D space
                if atom.coord[i] < 0:
                    atom.coord[i] += self.box.size[i]

                # Atom is further than the upper right quadrant
                if atom.coord[i] > self.box.size[i]:
                    atom.coord[i] -= self.box.size[i]

        while not self.all_atoms_in_box():
            logger.info('All atoms are still not in the box')
            self.n_wraps += 1

            # Prevent an overflow in the recursive call by setting a threshold
            if self.n_wraps > max_wraps:
                return None

            return self.wrap()

        # Reset the number of wraps performed on this configuration(?)
        return None

    def set_atoms(self, xyz_filename=None, atoms=None):
        """
        Set self.atoms from either an xyz file or a list of atoms

        :param xyz_filename: (str)
        :param atoms: (list(autode.atoms.Atom))
        """
        if xyz_filename is not None:
            self.atoms = xyz_file_to_atoms(xyz_filename)

        if atoms is not None:
            self.atoms = atoms

        self.forces = None
        return None

    def run_dftb(self, max_force=None):
        """
        Run a DFTB+ calculation, either a minimisation or optimisation

        :param max_force: (float) Maximum force in eV Å-1. If None then a
                          single point energy and force evaluation is performed
        """
        from gaptrain.calculators import run_dftb

        os.environ['OMP_NUM_THREADS'] = str(gt.GTConfig.n_cores)
        return run_dftb(self, max_force)

    def run_gap(self, gap, max_force=None):
        """Run GAP to predict energy and forces"""
        from gaptrain.calculators import run_gap
        os.environ['OMP_NUM_THREADS'] = str(gt.GTConfig.n_cores)

        return run_gap(self, max_force=max_force, gap=gap)

    def run_gpaw(self, max_force=None):
        """Run a GPAW DFT calculation, either a minimisation or optimisation

        :param max_force: (float) Maximum force in eV Å-1. If None then a
                          single point energy and force evaluation is performed
        """
        from gaptrain.calculators import run_gpaw

        os.environ['OMP_NUM_THREADS'] = str(gt.GTConfig.n_cores)
        os.environ['MLK_NUM_THREADS'] = str(gt.GTConfig.n_cores)
        return run_gpaw(self, max_force)

    def save(self, filename, append=False):
        """
        Print this configuration as an extended xyz file where the first 4
        columns are the atom symbol, x, y, z and, if this configuration
        contains forces then add the x, y, z components of the force on as
        columns 4-7.

        -----------------------------------------------------------------------
        :param filename: (str)

        :param append: (bool) Append to the end of this exyz file?
        """
        a, b, c = self.box.size

        energy_str = ''
        if self.energy is not None:
            energy_str += f'dft_energy={self.energy:.8f}'
<<<<<<< HEAD

        prop_str = 'Properties=species:S:1:pos:R:3'
        if self.forces is not None:
            prop_str += ':dft_forces:R:3'

        if not filename.endswith('.xyz'):
            logger.warning('Filename had no .xyz extension - adding')
            filename += '.xyz'
=======

        prop_str = 'Properties=species:S:1:pos:R:3'
        if self.forces is not None:
            prop_str += ':dft_forces:R:3'
>>>>>>> 7f4fc23d

        with open(filename, 'a' if append else 'w') as exyz_file:
            print(f'{len(self.atoms)}\n'
                  f'Lattice="{a:.6f} 0.000000 0.000000 '
                  f'0.000000 {b:.6f} 0.000000 '
                  f'0.000000 0.000000 {c:.6f}" '
                  f'{prop_str} '
                  f'{energy_str}',
                  file=exyz_file)

            for i, atom in enumerate(self.atoms):
                x, y, z = atom.coord
                line = f'{atom.label} {x:.5f} {y:.5f} {z:.5f} '

                if self.forces is not None:
                    fx, fy, fz = self.forces[i]
                    line += f'{fx:.5f} {fy:.5f} {fz:.5f}'

                print(line, file=exyz_file)

        return None

    def __init__(self, system=None, box=None, charge=None, mult=None):
        """
        A configuration consisting of a set of atoms suitable to run DFT
        or GAP on to set self.energy and self.forces

        ------------------------------------------------------------------
        :param system: (gaptrain.system.System)

        :param box: (gaptrain.box.Box)

        :param charge: (int)

        :param mult: (int)
        """

        self.atoms = []

        if system is not None:
            for molecule in system.molecules:
                self.atoms += molecule.atoms

        self.forces = None                                  # eV Å-1
        self.energy = None                                  # eV

        self.box = system.box if system is not None else box
        self.charge = system.charge() if system is not None else charge
        self.mult = system.mult() if system is not None else mult

        self.n_wraps = 0


class ConfigurationSet:

    def __len__(self):
        """Get the number of configurations in this set"""
        return len(self._list)

    def __getitem__(self, item):
        """Get an indexed configuration from this set"""
        return self._list[item]

    def __setitem__(self, key, value):
        """Set a new indexed configuration"""
        self._list[key] = value
        return None

    def __iter__(self):
        """Iterate through these configurations"""
        return iter(self._list)

    def __add__(self, other):
        """Add another configuration or set of configurations onto this one"""

        if isinstance(other, Configuration):
            self._list.append(other)

        elif isinstance(other, ConfigurationSet):
            self._list += other._list

        elif isinstance(other, list):
            for config in other:
                assert isinstance(config, Configuration)

                self._list.append(config)

        else:
            raise ex.CannotAdd('Can only add a Configuration or'
                               f' ConfigurationSet, not {type(other)}')

        logger.info(f'Current number of configurations is {len(self)}')
        return self

    def add(self, other):
        """Add another configuration to this set of configurations"""
        assert isinstance(other, Configuration)
        self._list.append(other)

        return None

    def copy(self):
        return deepcopy(self)

    def load(self, filename=None, system=None,
             box=None, charge=None, mult=None):
        """
        Load a set of configurations from an extended xyz file - needs to have
        a system to be able to assign a charge, multiplicity and box size.
        Will set the *true* values

        ----------------------------------------------------------------------
        :param system: (gaptrain.systems.System)

        :param filename: (str) Filename to load configurations from if
                         None defaults to "name.xyz"

        :param box: (gaptrain.box.Box)

        :param charge: (int)

        :param mult: (int)
        """
        filename = f'{self.name}.xyz' if filename is None else filename

        if not os.path.exists(filename):
            raise ex.LoadingFailed(f'XYZ file for {self.name} did not exist')

        lines = open(filename, 'r').readlines()

        # Number of atoms should be the first item in the file
        n_atoms = int(lines[0].split()[0])
        stride = int(n_atoms + 2)

        # Stride through the file and add configuration for each
        for i, _ in enumerate(lines[::stride]):

            # Atoms, true forces and energy
            atoms, forces = [], []
            energy = None

            # Grab the coordinates, energy and forces 0->n_atoms + 2 inclusive
            for j, line in enumerate(lines[i*stride:(i+1)*stride]):

                if j == 0:
                    # First thing should be the number of atoms
                    assert len(line.split()) == 1

                elif j == 1:
                    if 'dft_energy' in line:
                        energy = float(line.split()[-1].lstrip('dft_energy='))

                    # Try and load the box
                    if 'Lattice="' in line and box is None:
                        try:
                            # Remove anything before or after the quotes
                            vec_string = line.split('"')[1].split('"')[0]
                            components = [float(val) for val in vec_string.split()]

                            # Expecting all the components of the lattice
                            # vectors, so for an orthorhombic box take the
                            # diagonal elements of the a, b, c vectors
                            box = gt.Box(size=[components[0],
                                               components[4],
                                               components[8]])

                        except (TypeError, ValueError, IndexError):
                            raise ex.LoadingFailed('Failed to load the box')

                else:
                    atom_label, x, y, z = line.split()[:4]
                    atoms.append(Atom(atom_label, x=x, y=y, z=z))

                    if len(line.split()) != 7:
                        continue

                    # System has forces
                    fx, fy, fz = line.split()[4:]
                    forces.append(np.array([float(fx), float(fy), float(fz)]))

            # Default charge and multiplicity if there is a box but no charge
            if box is not None:
                if charge is None:
                    logger.warning('Found a box but no charge, defaulting to 0')
                    charge = 0
                if mult is None:
                    logger.warning('Found a box but no multiplicity, '
                                   'defaulting to 1')
                    mult = 1

            # Add the configuration
            configuration = Configuration(system, box, charge, mult)
            configuration.set_atoms(atoms=atoms)

            configuration.energy = energy

            # Set the  forces if there are some
            if len(forces) > 0:
                configuration.forces = np.array(forces)

            self._list.append(configuration)

        return None

    def save(self, override=True):
        """Save an extended xyz file for this set of configurations"""

        # Ensure the name is unique
        if not override and os.path.exists(f'{self.name}.xyz'):
            n = 0
            while os.path.exists(f'{self.name}{n}.xyz'):
                n += 1

            self.name = f'{self.name}{n}'

        if override:
            # Empty the file
            open(f'{self.name}.xyz', 'w').close()

        # Add all of the configurations to the extended xyz file
        for config in self._list:
            # Print either the ground truth or predicted values
            config.save(f'{self.name}.xyz', append=True)

        return None

    def _run_parallel_method(self, method, max_force, **kwargs):
        """Run a set of electronic structure calculations on this set
        in parallel

        :param method: (function) A method to calculate energy and forces
                       on a configuration

        :param max_force: (float) Maximum force on an atom within a
                          configuration. If None then only a single point
                          energy evaluation is performed
        """
        logger.info(f'Running calculations over {len(self)} configurations\n'
                    f'Using {gt.GTConfig.n_cores} total cores')
        os.environ['OMP_NUM_THREADS'] = '1'
        os.environ['MLK_NUM_THREADS'] = '1'

        start_time = time()
        results = []

        with Pool(processes=gt.GTConfig.n_cores) as pool:

            # Apply the method to each configuration in this set
            for i, config in enumerate(self._list):
                result = pool.apply_async(func=method,
                                          args=(config, max_force),
                                          kwds=kwargs)
                results.append(result)

            # Reset all the configurations in this set with updated energy
            # and forces (each with .true)
            for i, result in enumerate(results):
                self._list[i] = result.get(timeout=None)

        logger.info(f'Calculations done in {(time() - start_time)/60:.1f} m')
        return None

    def parallel_gpaw(self, max_force=None):
        """Run single point or optimisation up to a F threshold using GPAW"""
        from gaptrain.calculators import run_gpaw
        return self._run_parallel_method(run_gpaw, max_force=max_force)

    def parallel_gap(self, gap, max_force=None):
        """Run single point or optimisation up to a F threshold using a GAP"""
        from gaptrain.calculators import run_gap
        return self._run_parallel_method(run_gap, max_force=max_force,
                                         gap=gap)

    def parallel_dftb(self, max_force=None):
        """Run periodic DFTB+ on these configurations"""
        from gaptrain.calculators import run_dftb
        return self._run_parallel_method(run_dftb, max_force=max_force)

    def remove_first(self, n):
        """
        Remove the first n configurations

        :param n: (int)
        """
        self._list = self._list[n:]
        return None

    def remove_random(self, n=None, remainder=None):
        """Randomly remove some configurations

        :param n: (int) Number of configurations to remove
        :param remainder: (int) Number of configurations left in these data
        """
        # Number to choose is the total minus the number to remove
        if n is not None:
            remainder = len(self) - int(n)

        elif remainder is not None:
            remainder = int(remainder)

        else:
            raise ValueError('No configurations to remove')

        self._list = list(np.random.choice(self._list, size=remainder))
        return None

    def remove_above_e(self, threshold, min_energy=None):
        """
        Remove configurations above an energy threshold

        :param threshold: (float) Energy threshold in eV
        :param min_energy: (float or None) Minimum/reference energy to use to
                           calculate the relative energy of a configuration. If
                           None then the lowest energy in this set is used
        """
        if any(config.energy is None for config in self._list):
            raise ValueError('Cannot truncate: a config had energy=None')

        if min_energy is None:
            min_energy = min(config.energy for config in self._list)

        logger.info(f'Truncating {len(self._list)} configurations with an '
                    f'energy threshold of {threshold:.3f} eV above a reference'
                    f' energy of {min_energy:.3f} eV')

        self._list = [config for config in self._list
                      if (config.energy - min_energy) < threshold]

        logger.info(f'Truncated on energies to {len(self._list)}')
        return None

    def remove_above_f(self, threshold):
        """
        Remove configurations with an atomic force component above a threshold
        value

        :param threshold: (float) Force threshold in eV Å-1
        """
        if any(config.forces is None for config in self._list):
            raise ValueError('Cannot truncate: a config had forces=None')

        logger.info(f'Truncating {len(self._list)} configurations with a '
                    f'force threshold of {threshold:.3f} eV Å-1')

        self._list = [config for config in self._list
                      if np.max(config.forces) < threshold]

        logger.info(f'Truncated on forces to {len(self._list)}')
        return None

<<<<<<< HEAD
    def remove_highest_e(self, n):
        """
        Remove the highest energy n configurations from this set

        :param n: (int) Number of configurations to remove
        """
        energies = [config.energy for config in self._list]

        if any(energy is None for energy in energies):
            raise ValueError('Cannot remove highest energy from a set '
                             'with some undefined energies')

        if n > len(self._list):
            raise ValueError('The number of configurations needs to be larger '
                             'than the number removed')

        logger.info(f'Removing the least stable {n} configurations')

        idxs = np.argsort(energies)
        print(idxs)
        print(idxs[-1])
        self._list = [self._list[i] for i in idxs[:-n]]
        return None

    def truncate(self, n, method='random', **kwargs):
=======
    def truncate(self, n, method='random'):
>>>>>>> 7f4fc23d
        """
        Truncate this set of configurations to a n configurations

        :param n: (int) Number of configurations to truncate to
<<<<<<< HEAD
        :param method: (str) Name of the method to use
        :param kwargs: ensemble (gaptrain.gap.GAPEnsemble)
        """
        implemented_methods = ['random', 'cur', 'ensemble', 'higher']
=======
        :param method: (str)
        """
        implemented_methods = ['random', 'cur']
>>>>>>> 7f4fc23d

        if method.lower() not in implemented_methods:
            raise NotImplementedError(f'Methods are {implemented_methods}')

<<<<<<< HEAD
        if n > len(self._list):
            raise ValueError(f'Cannot truncate a set of {len(self)} '
                             f'configurations to {n}')

=======
>>>>>>> 7f4fc23d
        if method.lower() == 'random':
            return self.remove_random(remainder=n)

        if method.lower() == 'cur':
            soap_matrix = gt.descriptors.soap(self)
            cur_idxs = gt.cur.rows(soap_matrix, k=n, return_indexes=True)

            self._list = [self._list[idx] for idx in cur_idxs]
<<<<<<< HEAD

        if method.lower() == 'ensemble':
            logger.info(f'Truncating {len(self)} configurations based on the'
                        f' largest errors using a ensemble of GAP models')

            if 'ensemble' not in kwargs:
                raise KeyError('A GAPEnsemble must be provided to use'
                               'ensemble truncation i.e.: '
                               'truncate(.., ensemble=ensemble_instance)')

            errors = kwargs['ensemble'].predict_energy_error(self._list)

            # Use the n configurations with the largest error, where numpy
            # argsort sorts from smallest->largest so take the last n values
            self._list = [self._list[i] for i in np.argsort(errors)[-n:]]

        if method.lower() == 'higher':
            return self.remove_highest_e(n=len(self) - n)
=======
>>>>>>> 7f4fc23d

        return None

    def __init__(self, *args, name='data'):
        """Set of configurations

        :param args: (gaptrain.configurations.Configuration)
        :param name: (str)
        """

        self.name = name
        self._list = []

        for arg in args:
            assert isinstance(arg, Configuration)
            self._list.append(arg)<|MERGE_RESOLUTION|>--- conflicted
+++ resolved
@@ -168,7 +168,6 @@
         energy_str = ''
         if self.energy is not None:
             energy_str += f'dft_energy={self.energy:.8f}'
-<<<<<<< HEAD
 
         prop_str = 'Properties=species:S:1:pos:R:3'
         if self.forces is not None:
@@ -177,12 +176,6 @@
         if not filename.endswith('.xyz'):
             logger.warning('Filename had no .xyz extension - adding')
             filename += '.xyz'
-=======
-
-        prop_str = 'Properties=species:S:1:pos:R:3'
-        if self.forces is not None:
-            prop_str += ':dft_forces:R:3'
->>>>>>> 7f4fc23d
 
         with open(filename, 'a' if append else 'w') as exyz_file:
             print(f'{len(self.atoms)}\n'
@@ -533,7 +526,6 @@
         logger.info(f'Truncated on forces to {len(self._list)}')
         return None
 
-<<<<<<< HEAD
     def remove_highest_e(self, n):
         """
         Remove the highest energy n configurations from this set
@@ -559,34 +551,25 @@
         return None
 
     def truncate(self, n, method='random', **kwargs):
-=======
-    def truncate(self, n, method='random'):
->>>>>>> 7f4fc23d
         """
         Truncate this set of configurations to a n configurations
 
         :param n: (int) Number of configurations to truncate to
-<<<<<<< HEAD
         :param method: (str) Name of the method to use
         :param kwargs: ensemble (gaptrain.gap.GAPEnsemble)
         """
         implemented_methods = ['random', 'cur', 'ensemble', 'higher']
-=======
         :param method: (str)
         """
         implemented_methods = ['random', 'cur']
->>>>>>> 7f4fc23d
 
         if method.lower() not in implemented_methods:
             raise NotImplementedError(f'Methods are {implemented_methods}')
 
-<<<<<<< HEAD
         if n > len(self._list):
             raise ValueError(f'Cannot truncate a set of {len(self)} '
                              f'configurations to {n}')
 
-=======
->>>>>>> 7f4fc23d
         if method.lower() == 'random':
             return self.remove_random(remainder=n)
 
@@ -595,7 +578,6 @@
             cur_idxs = gt.cur.rows(soap_matrix, k=n, return_indexes=True)
 
             self._list = [self._list[idx] for idx in cur_idxs]
-<<<<<<< HEAD
 
         if method.lower() == 'ensemble':
             logger.info(f'Truncating {len(self)} configurations based on the'
@@ -614,8 +596,6 @@
 
         if method.lower() == 'higher':
             return self.remove_highest_e(n=len(self) - n)
-=======
->>>>>>> 7f4fc23d
 
         return None
 
