--- conflicted
+++ resolved
@@ -296,27 +296,6 @@
 
         return [np.std(predictions[i, :]) for i in range(len(configs))]
 
-<<<<<<< HEAD
-    def train(self, data):
-        """
-        Train the ensemble of GAPS
-
-        :param data: (gaptrain.data.Data)
-        """
-        logger.info(f'Training an ensemble with a total of {len(data)} '
-                    'configurations')
-
-        for i, gap in enumerate(self.gaps):
-
-            sub_sampled_data = data.copy()
-
-            # Remove points randomly from the training data to give an n-th
-            n_data = int(len(data)/self.n_gaps())
-
-            if n_data == 0:
-                raise RuntimeError('Insufficient configurations to sub-sample')
-
-=======
     def sub_sampled_data(self, data, gap=None, random=True):
         """
         Select a portion of the data to train a GAP on as an nth of the full
@@ -336,18 +315,10 @@
             raise RuntimeError('Insufficient configurations to sub-sample')
 
         if gap is not None:
->>>>>>> cd76b1e2
             if any(n_sparse > n_data for n_sparse in gap.params.n_sparses()):
                 raise RuntimeError('Number of sub-sampled data must be greater'
                                    ' than or equal to the number of sparse '
                                    'points')
-<<<<<<< HEAD
-
-            sub_sampled_data.remove_random(remainder=n_data)
-            sub_sampled_data.name += f'ss_{i}'
-
-            gap.train(data=sub_sampled_data)
-=======
         else:
             logger.warning('Cannot check that the number of data is larger'
                            'than the number of sparse points')
@@ -382,7 +353,6 @@
 
             # Train the GAP
             gap.train(data=training_data)
->>>>>>> cd76b1e2
 
         return None
 
