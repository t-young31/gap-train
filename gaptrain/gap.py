--- conflicted
+++ resolved
@@ -557,8 +557,6 @@
 class IIGAP:
     """Inter+intra GAP where the inter is evaluated in a different box"""
 
-<<<<<<< HEAD
-=======
     def train(self, data):
         """Train the inter-component of the GAP"""
         logger.info('Training the intermolecular component of the potential. '
@@ -569,7 +567,6 @@
 
         return self.inter.train(data)
 
->>>>>>> 024b1172
     def ase_gap_potential_str(self,
                               calc_str='IICalculator(intra_gap, inter_gap)'):
         """Generate the quippy/ASE string to run the potential"""
@@ -616,11 +613,6 @@
         if self.inter is None or self.intra is None:
             raise AssertionError('Must have both an inter+intra GAP')
 
-<<<<<<< HEAD
-
-class SSGAP(IIGAP):
-
-=======
         self.name = f'{self.intra.name}_{self.inter.name}'
 
 
@@ -633,7 +625,6 @@
 
         return super().train(data)
 
->>>>>>> 024b1172
     def ase_gap_potential_str(self, calc_str=None):
         """Generate the quippy/ASE potential string with three calculators"""
 
