--- conflicted
+++ resolved
@@ -44,13 +44,5 @@
         return histogram(self.energies(), self.force_magnitudes(),
                          name=name, ref_energy=ref_energy)
 
-<<<<<<< HEAD
-        else:
-            energies = self.energies()
-
-        return histogram(energies, self.force_magnitudes(), name=name)
-
-=======
->>>>>>> c0e5d83b
     def __init__(self, *args, name='data'):
         super().__init__(*args, name=name)