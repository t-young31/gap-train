from gaptrain.trajectories import Trajectory
from gaptrain.calculators import DFTB
from gaptrain.utils import work_in_tmp_dir
from gaptrain.log import logger
from gaptrain.gtconfig import GTConfig
from subprocess import Popen, PIPE
import subprocess
import numpy as np
import os


def simulation_steps(dt, kwargs):
    """Calculate the number of simulation steps

    :param dt: (float) Timestep in fs
    :param kwargs: (dict)
    :return: (float)
    """
    if dt < 0.09 or dt > 5:
        logger.warning('Unexpectedly small or large timestep - is it in fs?')

    if 'ps' in kwargs:
        time_fs = 1E3 * kwargs['ps']

    elif 'fs' in kwargs:
        time_fs = kwargs['fs']

    elif 'ns' in kwargs:
        time_fs = 1E6 * kwargs['ns']

    else:
        raise ValueError('Simulation time not found')

    logger.info(f'Running {time_fs / dt:.0f} steps with a timestep of {dt} fs')
    # Run at least one step
    return max(int(time_fs / dt), 1)


def run_mmmd(system, config, temp, dt, interval, **kwargs):
    """
    Generate topology and input gro files.
    Run classical molecular mechanics MD on a system

    ---------------------------------------------------------------------------
    :param system: (gaptrain.MMSystem)

    :param config: (gaptrain.MMSystem.random)

    :param temp: (float) Temperature in K to use

    :param dt: (float) Timestep in fs

    :param interval: (int) Interval between printing the geometry

    :param kwargs: {fs, ps, ns} Simulation time in some units
    """
    # Create topol.top and input.gro files
    system.generate_topology()
    config.print_gro_file(system=system)

    a, b, c = system.box.size

    if a <= 20 or b <= 20 or c <= 20:
        # GROMACS requires cutoff to be less than hal the smallest box length
        cutoff = (np.min(system.box.size) * 0.05 - 0.001)
    else:
        cutoff = 1.0

    # Create min.mdp parameters file
    with open('min.mdp', 'w') as min_file:

        print(f'{"integrator":<20}{"= steep"}',
              f'{"emtol":<20}{"= 1000.0"}',
              f'{"emstep":<20}{"= 0.01"}',
              f'{"nsteps":<20}{"= 50000"}',
              f'{"nstlist":<20}{"= 1"}',
              f'{"cutoff-scheme":<20}{"= Verlet"}',
              f'{"ns_type":<20}{"= grid"}',
              f'{"coulombtype":<20}{"= PME"}',
              f'{"rcoulomb":<20s}{"= "}{cutoff:.3f}',
              f'{"rvdw":<20s}{"= "}{cutoff:.3f}',
              f'{"pbc":<20s}{"= xyz"}', file=min_file, sep='\n')

    # Create nvt.mdp parameters file
    with open('nvt.mdp', 'w') as nvt_file:

        print(f'{"title":<25}{"= GAP-Train NVT parameter file"}',
              f'{"define":<25}{"= -DPOSRES"}',
              f'{"integrator":<25}{"= md"}',
              f'{"nsteps":<25}{"= "}{simulation_steps(dt, kwargs)}',
              f'{"dt":<25}{"= "}{dt / 1E3}',   # converts to picoseconds (ps)
              f'{"init_step":<25}{"= 0"}',
              f'{"comm-mode":<25}{"= Linear"}',
              f'{"nstxout":<25}{"= "}{interval}',
              f'{"nstvout":<25}{"= "}{interval}',
              f'{"nstenergy":<25}{"= "}{interval}',
              f'{"nstlog":<25}{"= "}{interval}',
              f'{"nstxout-compressed":<25}{"= "}{interval}',
              f'{"continuation":<25}{"= no"}',
              f'{"constraint_algorithm":<25}{"= lincs"}',
              f'{"constraints":<25}{"= h-bonds"}',
              f'{"lincs_iter":<25}{"= 1"}',
              f'{"lincs_order":<25}{"= 4"}',
              f'{"cutoff-scheme":<25}{"= Verlet"}',
              f'{"ns_type":<25}{"= grid"}',
              f'{"nstlist":<25}{"= 10"}',
              f'{"rcoulomb":<25}{"= "}{cutoff:.3f}',
              f'{"vdw-type":<25}{"= Cut-off"}',
              f'{"rvdw":<25}{"= "}{cutoff:.3f}',
              f'{"coulombtype":<25}{"= PME"}',
              f'{"pme_order":<25}{"= 4"}',
              f'{"fourierspacing":<25}{"= 0.12"}',
              f'{"tcoupl":<25}{"= V-rescale"}',
              f'{"tc-grps":<25}{"= system"}',
              f'{"tau_t":<25}{"= 0.1"}',
              f'{"ref_t":<25}{"= "}{temp}',
              f'{"pcoupl":<25}{"= no"}',
              f'{"pbc":<25}{"= xyz"}',
              f'{"DispCorr":<25}{"= EnerPres"}',
              f'{"gen_vel":<25}{"= yes"}',
              f'{"gen-temp":<25}{"= "}{temp}',
              f'{"gen-seed":<25}{"= -1"}', file=nvt_file, sep='\n')

    # Run gmx minimisation and nvt simulations
    grompp_em = Popen(['gmx', 'grompp', '-f', 'min.mdp', '-c', 'input.gro',
                       '-p', 'topol.top', '-o', 'em.tpr',
                       '-maxwarn', '5'], shell=False)
    grompp_em.wait()

    minimisation = Popen(['gmx', 'mdrun', '-deffnm', 'em'], shell=False)
    minimisation.wait()

    grompp_nvt = Popen(['gmx', 'grompp', '-f', 'nvt.mdp', '-c', 'em.gro',
                        '-p', 'topol.top', '-o', 'nvt.tpr',
                        '-maxwarn', '5'], shell=False)
    grompp_nvt.wait()

    nvt = Popen(['gmx', 'mdrun', '-deffnm', 'nvt'], shell=False)
    nvt.wait()

    echo = Popen(('echo', "System"), stdout=PIPE)
    trjconv = subprocess.check_output(['gmx', 'trjconv', '-f', 'nvt.xtc'
                , '-s', 'nvt.tpr', '-o', 'nvt_traj.gro'], stdin=echo.stdout)
    echo.wait()


def run_dftbmd(configuration, temp, dt, interval, **kwargs):
    """
    Run ab-initio molecular dynamics on a system. To run a 10 ps simulation
    with a timestep of 0.5 fs saving every 10th step at 300K

    run_dftbmd(config, temp=300, dt=0.5, interval=10, ps=10)

    ---------------------------------------------------------------------------
    :param configuration: (gaptrain.configurations.Configuration)

    :param temp: (float) Temperature in K to use

    :param dt: (float) Timestep in fs

    :param interval: (int) Interval between printing the geometry

    :param kwargs: {fs, ps, ns} Simulation time in some units
    """
    logger.info('Running DFTB+ MD')
    ase_atoms = configuration.ase_atoms()

    dftb = DFTB(atoms=ase_atoms,
                kpts=(1, 1, 1),
                Hamiltonian_Charge=configuration.charge)
    ase_atoms.set_calculator(dftb)

    # Do a single point energy evaluation to make sure the calculation works..
    # also to generate the input file which can be modified
    try:
        ase_atoms.get_potential_energy()

    except ValueError:
        raise Exception('DFTB+ failed to calculate the first point')

    # Append to the generated input file
    with open('dftb_in.hsd', 'a') as input_file:

        print('Driver = VelocityVerlet{',
              f'  TimeStep [fs] = {dt}',
              '  Thermostat = NoseHoover {',
              f'    Temperature [Kelvin] = {temp}',
              '    CouplingStrength [cm^-1] = 3200',
              '  }',
              f'  Steps = {simulation_steps(dt, kwargs)}',
              '  MovedAtoms = 1:-1',
              f'  MDRestartFrequency = {interval}',
              '}', sep='\n', file=input_file)

    with open('dftb_md.out', 'w') as output_file:
        process = Popen([os.environ['DFTB_COMMAND']],
                        shell=False, stderr=PIPE, stdout=output_file)
        _, err = process.communicate()

    if len(err) > 0:
        logger.error(f'DFTB MD: {err.decode()}')

    return Trajectory('geo_end.xyz', init_configuration=configuration)


<<<<<<< HEAD
def run_gapmd(system, gap, *kwargs):
    """Run molecular dynamics on a system using a GAP potential"""
    raise NotImplementedError
=======
@work_in_tmp_dir(copied_exts=['.xml'])
def run_gapmd(configuration, gap, temp, dt, interval, **kwargs):
    """
    Run molecular dynamics on a system using a GAP to predict energies and
    forces

    ---------------------------------------------------------------------------
    :param configuration: (gaptrain.configurations.Configuration)

    :param temp: (float) Temperature in K to use

    :param dt: (float) Timestep in fs

    :param interval: (int) Interval between printing the geometry

    :param kwargs: {fs, ps, ns} Simulation time in some units
    """
    logger.info('Running GAP MD')
    configuration.save(filename='config.xyz')

    a, b, c = configuration.box.size
    n_steps = simulation_steps(dt, kwargs)

    n_cores = min(GTConfig.n_cores, 8)
    os.environ['OMP_NUM_THREADS'] = str(n_cores)
    logger.info(f'Using {n_cores} cores for GAP MD')

    assert os.path.exists(f'{gap.name}.xml')

    # Print a Python script to execute quippy and use ASE to drive the dynamics
    with open(f'gap.py', 'w') as quippy_script:
        print('import quippy',
              'import numpy as np',
              'from ase.io import read, write',
              'from ase.io.trajectory import Trajectory',
              'from ase.md.velocitydistribution import MaxwellBoltzmannDistribution',
              'from ase import units',
              'from ase.md.langevin import Langevin',
              'system = read("config.xyz")',
              f'system.cell = [{a}, {b}, {c}]',
              'system.pbc = True',
              'system.center()',
              'pot = quippy.Potential("IP GAP", \n'
              f'                      param_filename="{gap.name}.xml")',
              'system.set_calculator(pot)',
              f'MaxwellBoltzmannDistribution(system, {temp} * units.kB)',
              'traj = Trajectory("tmp.traj", \'w\', system)\n'
              f'dyn = Langevin(system, {dt:.1f} * units.fs, {temp} * units.kB, 0.02)',
              f'dyn.attach(traj.write, interval={interval})',
              f'dyn.run(steps={n_steps})',
              sep='\n', file=quippy_script)

    # Run the process
    quip_md = Popen(GTConfig.quippy_gap_command + ['gap.py'],
                    shell=False, stdout=PIPE, stderr=PIPE)
    _, err = quip_md.communicate()

    if len(err) > 0 and 'WARNING' not in err.decode():
        logger.error(f'GAP MD: {err.decode()}')

    traj = Trajectory('tmp.traj', init_configuration=configuration)

    return traj
>>>>>>> 5f4b11ed
<|MERGE_RESOLUTION|>--- conflicted
+++ resolved
@@ -203,11 +203,6 @@
     return Trajectory('geo_end.xyz', init_configuration=configuration)
 
 
-<<<<<<< HEAD
-def run_gapmd(system, gap, *kwargs):
-    """Run molecular dynamics on a system using a GAP potential"""
-    raise NotImplementedError
-=======
 @work_in_tmp_dir(copied_exts=['.xml'])
 def run_gapmd(configuration, gap, temp, dt, interval, **kwargs):
     """
@@ -270,5 +265,4 @@
 
     traj = Trajectory('tmp.traj', init_configuration=configuration)
 
-    return traj
->>>>>>> 5f4b11ed
+    return traj