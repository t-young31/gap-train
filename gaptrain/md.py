--- conflicted
+++ resolved
@@ -1,6 +1,3 @@
-<<<<<<< HEAD
-import os
-=======
 from gaptrain.trajectories import Trajectory
 from gaptrain.calculators import DFTB
 from gaptrain.log import logger
@@ -33,10 +30,9 @@
     logger.info(f'Running {time_fs / dt:.0f} steps with a timestep of {dt} fs')
     # Run at least one step
     return max(int(time_fs / dt), 1)
->>>>>>> 9742bd3f
 
 
-def run_mmmd():
+def run_mmmd(mmsystem, *kwargs):
     """Run classical molecular mechanics MD on a system"""
     os.popen('gmx grompp -f min.mdp -c input.gro -p topol.top -o em.tpr')
     os.popen('gmx mdrun -deffnm em')
