"""
gap-train makes use of the following environment variables

1. GPAW_SETUP_PATH
2. DFTB_PATH or. DFTB_PREFIX/DFTB_COMMAND
3. QUIP_CONT

if they're not set some defaults are given but it's probably useful to set them
for development with e.g.

export QUIP_CONT = $HOME/QUIP.sif

in a bash shell
"""
import os


# ----------------------- GPAW -------------------------------
if 'GPAW_SETUP_PATH' not in os.environ:
    os.environ['GPAW_SETUP_PATH'] = '/u/fd/ball4935/opt/anaconda3/envs/gpaw/share/gpaw-setups-0.9.20000'

# WARNING: Calling GPAW asynchronously on a set of data will NOT respect
# os.environ['OMP_NUM_THREADS'] = '1' so this environment variable must be
# set before calling any gaptrain python script

# ----------------------- DFTB+ -------------------------------
if 'DFTB_PATH' in os.environ:
    dftb_path = os.environ['DFTB_PATH']

else:
    dftb_path = '/u/fd/ball4935/opt/dftbplus-20.1.x86_64-linux'
    # dftb_path = '/u/fd/ball4935/.local/dftbplus-20.1.x86_64-linux'

if 'DFTB_PREFIX' not in os.environ:
    os.environ['DFTB_PREFIX'] = f'{dftb_path}/recipes/slakos/download/3ob-3-1'

if 'DFTB_COMMAND' not in os.environ:
    os.environ['DFTB_COMMAND'] = f'{dftb_path}/bin/dftb+'


class GTConfig:

    n_cores = 1

    # ----------------------- DFTB+ -------------------------------
    dftb_filenames = ('detailed.out',
                      'dftb_in.hsd',
                      'dftb.out',
                      'dftb_pin.hsd',
                      'geo_end.gen',
                      'band.out')

    # ----------------------- GAP -------------------------------
    if 'QUIP_CONT' not in os.environ:
        os.environ['QUIP_CONT'] = '/u/fd/ball4935/opt/QUIP.sif'

    gap_fit_command = ['singularity', 'exec', os.environ['QUIP_CONT'],
                       'teach_sparse']

    quippy_gap_command = ['singularity', 'exec',  os.environ['QUIP_CONT'],
                          '/usr/local/bin/python']

    # Default parameters for a GAP potential
    gap_default_params = {'sigma_E': 10**(-3.5),        # eV
                          'sigma_F': 10**(-1.0)}        # eV Å-1

    # Default two-body parameters
    gap_default_2b_params = {'cutoff': 5.5,             # Å
                             'n_sparse': 30,
                             'delta': 1.0               # eV
                             }

    # Default SOAP parameters
    gap_default_soap_params = {'cutoff': 3.0,           # Å
                               'n_sparse': 100,
                               'order': 6,
                               'sigma_at': 0.5,         # Å
                               'delta': 0.1             # eV
                               }
<<<<<<< HEAD
 
=======

    # ----------------------- ORCA -------------------------------
    # Keywords to use for an ORCA calculation
    orca_keywords = None
>>>>>>> caae34b0
<|MERGE_RESOLUTION|>--- conflicted
+++ resolved
@@ -77,11 +77,7 @@
                                'sigma_at': 0.5,         # Å
                                'delta': 0.1             # eV
                                }
-<<<<<<< HEAD
- 
-=======
 
     # ----------------------- ORCA -------------------------------
     # Keywords to use for an ORCA calculation
-    orca_keywords = None
->>>>>>> caae34b0
+    orca_keywords = None