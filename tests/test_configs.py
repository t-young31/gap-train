--- conflicted
+++ resolved
@@ -339,8 +339,6 @@
         assert config.charge == 2
         assert config.mult == 1
 
-<<<<<<< HEAD
-=======
     with open('tmp.xyz', 'w') as test_xyz:
         print('1\n', file=test_xyz)
 
@@ -387,7 +385,6 @@
             assert len(configs) == 0
 
 
->>>>>>> c0e5d83b
 # TODO this function
 def FIXME_gap_ensemble_truncate():
 
